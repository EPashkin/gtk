--- conflicted
+++ resolved
@@ -1,8 +1,4 @@
-<<<<<<< HEAD
-// Copyright 2013-2015, The Rust-GNOME Project Developers.
-=======
 // Copyright 2015, The Gtk-rs Project Developers.
->>>>>>> 53aad381
 // See the COPYRIGHT file at the top-level directory of this distribution.
 // Licensed under the MIT license, see the LICENSE file or <http://opensource.org/licenses/MIT>
 
